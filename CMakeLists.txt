--- conflicted
+++ resolved
@@ -24,25 +24,7 @@
 SET(LIBGIT2_VERSION_STRING "${LIBGIT2_VERSION_MAJOR}.${LIBGIT2_VERSION_MINOR}.${LIBGIT2_VERSION_REV}")
 
 # Find required dependencies
-<<<<<<< HEAD
-INCLUDE_DIRECTORIES(deps/zlib src include)
-
-# Try finding openssl
-#FIND_PACKAGE(OpenSSL)
-IF (OPENSSL_CRYPTO_LIBRARIES)
-    SET(SHA1_TYPE "openssl" CACHE STRING "Which SHA1 implementation to use: builtin, ppc, openssl")
-ELSEIF ()
-    SET(SHA1_TYPE "ppc" CACHE STRING "Which SHA1 implementation to use: builtin, ppc")
-ENDIF ()
-
-INCLUDE(FindPkgConfig)
-
-# Show SQLite3 settings in GUI (if they won't be found out)
-SET(SQLITE3_INCLUDE_DIRS "" CACHE PATH "SQLite include directory")
-SET(SQLITE3_LIBRARIES "" CACHE FILEPATH "SQLite library")
-=======
 INCLUDE_DIRECTORIES(src include deps/http-parser)
->>>>>>> cddb8efe
 
 FILE(GLOB SRC_HTTP deps/http-parser/*.c)
 
